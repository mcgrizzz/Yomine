use std::collections::HashMap;

use rayon::iter::{
    IntoParallelIterator,
    ParallelIterator,
};
use serde::Deserialize;

use super::{
    CacheFrequencyData,
    FrequencyData,
    TermMetaBankV3,
};
use crate::core::utils::NormalizeLongVowel;

#[derive(serde::Serialize, Deserialize, Clone, Debug)]
pub struct FrequencyDictionary {
    pub title: String,
    pub revision: String,
    pub terms: HashMap<String, Vec<CacheFrequencyData>>, // Map term -> multiple frequency entries
}

impl FrequencyDictionary {
    pub fn new(title: String, revision: String, term_meta_list: Vec<TermMetaBankV3>) -> Self {
        // Build HashMap<String, Vec<CacheFrequencyData>> in parallel.
        let terms: HashMap<String, Vec<CacheFrequencyData>> = term_meta_list
            .into_par_iter()
            .fold(
                || HashMap::<String, Vec<CacheFrequencyData>>::new(),
                |mut map, term_meta| {
                    if let Some(json_freq_data) = term_meta.data {
                        let mut cache_freq_data: CacheFrequencyData = json_freq_data.into();

                        // Normalize the long vowel of the reading if it exists
                        if let Some(reading) = cache_freq_data.reading() {
                            let normalized_reading = reading.normalize_long_vowel().into_owned();
                            cache_freq_data.set_reading(normalized_reading);
                        }

                        // Normalize the long vowel of the term/key
                        let normalized_term = term_meta.term.normalize_long_vowel().into_owned();

                        map.entry(normalized_term).or_default().push(cache_freq_data);
                    }

                    map
                },
            )
            .reduce(
                || HashMap::<String, Vec<CacheFrequencyData>>::new(),
<<<<<<< HEAD
=======
                
>>>>>>> 33f6e2d1
                |mut acc, mut map| {
                    for (term, mut list) in map.drain() {
                        acc.entry(term).or_default().append(&mut list);
                    }
                    acc
                },
            );

        FrequencyDictionary { title, revision, terms }
    }

    //If dictionary form is in kana
    pub fn get_frequency(
        &self,
        lemma_form: &str,
        lemma_reading: &str,
        is_kana: bool,
    ) -> Option<&FrequencyData> {
        if is_kana {
            self.get_kana_frequency(lemma_form, lemma_reading)
                .or_else(|| self.get_normal_frequency(lemma_form, lemma_reading))
        } else {
            self.get_normal_frequency(lemma_form, lemma_reading)
        }
    }

    fn get_kana_frequency(&self, lemma_form: &str, lemma_reading: &str) -> Option<&FrequencyData> {
        self.terms.get(lemma_form).and_then(|entries| {
            let matching_entry = entries.iter().find(|entry| {
                if let Some(entry_reading) = entry.reading().as_deref() {
                    entry.has_special_marker() && lemma_reading.eq(entry_reading)
                } else {
                    false
                }
            });

            matching_entry.or_else(|| entries.iter().find(|entry| entry.reading().is_none()))
        })
    }

    fn get_normal_frequency(
        &self,
        lemma_form: &str,
        lemma_reading: &str,
    ) -> Option<&FrequencyData> {
        self.terms.get(lemma_form).and_then(|entries| {
            let matching_entries: Vec<_> = entries
                .iter()
                .filter(|entry| {
                    if let Some(entry_reading) = entry.reading().as_deref() {
                        !entry.has_special_marker() && lemma_reading.eq(entry_reading)
                    } else {
                        false
                    }
                })
                .collect();

            if !matching_entries.is_empty() {
                matching_entries
                    .into_iter()
                    .min_by(|a, b| a.value().partial_cmp(&b.value()).unwrap())
            } else {
                entries.iter().find(|entry| entry.reading().is_none())
            }
        })
    }

    //Grab all the matching frequencies by key (just directly look up the key we want)
    pub fn get_frequencies_by_key(&self, key: &str) -> Option<&Vec<FrequencyData>> {
        self.terms.get(key)
    }
}<|MERGE_RESOLUTION|>--- conflicted
+++ resolved
@@ -48,10 +48,7 @@
             )
             .reduce(
                 || HashMap::<String, Vec<CacheFrequencyData>>::new(),
-<<<<<<< HEAD
-=======
                 
->>>>>>> 33f6e2d1
                 |mut acc, mut map| {
                     for (term, mut list) in map.drain() {
                         acc.entry(term).or_default().append(&mut list);
